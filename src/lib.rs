#![deny(rustdoc::broken_intra_doc_links)]
#![deny(unsafe_code)]
#![doc = include_str!("../README.md")]
<<<<<<< HEAD

=======
>>>>>>> aaca93c2
pub use error::{ASEError, ConformationError};
use types::BlockType;
use types::GroupHold;
pub use types::{ColorBlock, ColorType, ColorValue, Group};

mod buffer;
mod error;
mod types;

/// Creates an Adobe Swatch Exchange (ASE) file.
///
/// # Examples
/// ```rust
/// # use adobe_swatch_exchange::ColorBlock;
/// # use adobe_swatch_exchange::ColorValue;
/// # use adobe_swatch_exchange::ColorType;
/// # use adobe_swatch_exchange::create_ase;
/// let color = ColorBlock::new("name".to_owned(), ColorValue::Gray(0.5), ColorType::Normal);
/// let ase = create_ase(vec![], vec![color]);
/// # assert_eq!( ase, vec![65, 83, 69, 70, 0, 1, 0, 0, 0, 0, 0, 1, 0, 1, 0, 0, 0, 22, 0, 5, 0, 110, 0, 97, 0, 109, 0, 101, 0, 0, 71, 114, 97, 121, 63, 0, 0, 0, 0, 2]);
/// ```
pub fn create_ase(groups: Vec<Group>, colors: Vec<ColorBlock>) -> Vec<u8> {
    let mut buf = buffer::Buffer::with_capacity(12 + groups.capacity() + colors.capacity());

    //file metadata
    buf.write_slice(types::FILE_SIGNATURE);
    buf.write_u32(types::VERSION);
    //number of blocks
    buf.write_u32((groups.len() + colors.len()) as u32);

    //write groups
    groups.into_iter().for_each(|group| group.write(&mut buf));

    //write single colors
    colors.into_iter().for_each(|block| block.write(&mut buf));

    buf.into_vec()
}

/// Read groups and single colors from the .ase file.
///
/// # Errors
///
/// This function will return an error if either a read to the given data fails,
/// or the ASE file is invalid.
///
/// # Examples
/// ```rust
/// # use adobe_swatch_exchange::read_ase;
/// //any source
/// let source = vec![65, 83, 69, 70, 0, 1, 0, 0, 0, 0, 0, 0];
/// let (groups, colors) = read_ase(&*source).unwrap();
/// # assert_eq!((groups, colors), (vec![], vec![]));
/// ```
pub fn read_ase<T: std::io::Read>(mut ase: T) -> Result<(Vec<Group>, Vec<ColorBlock>), ASEError> {
    let mut buf_u32 = [0; 4];

    //read magic bytes
    ase.read_exact(&mut buf_u32)?;
    if &buf_u32 != types::FILE_SIGNATURE {
        return Err(ASEError::Invalid(error::ConformationError::FileSignature));
    }

    //read version,should be 1.0
    ase.read_exact(&mut buf_u32)?;
    if buf_u32 != types::VERSION.to_be_bytes() {
        return Err(ASEError::Invalid(error::ConformationError::FileVersion));
    }

    ase.read_exact(&mut buf_u32)?;
    let number_of_blocks = u32::from_be_bytes(buf_u32);

    let mut groups = Vec::new();
    let mut color_blocks = Vec::new();
    let mut buf_u16 = [0; 2];

    //temporary group to handle nonconformant group blocks
    let mut group_hold = GroupHold::Empty;
    let mut group_hold_value = Group::default();

    let mut blocks_to_read = number_of_blocks;

    //allow skipping of empty blocks when a group-end block has a size field
    let mut skipped = 0;
    let mut safe_to_skip = false;

    while blocks_to_read > 0 {
        ase.read_exact(&mut buf_u16)?;

        // Only skip if the next two bytes were zero and we haven't skipped two already.
        if buf_u16 == [0, 0] && skipped < 2 && safe_to_skip {
            skipped += 1;
            continue;
        }

        let block_type = BlockType::try_from(u16::from_be_bytes(buf_u16))?;

        if block_type != BlockType::GroupEnd && group_hold == GroupHold::HoldingBuilt {
            return Err(ASEError::Invalid(error::ConformationError::GroupEnd));
        }

        // block length for GroupEnd blocks should always be zero, the `skipped`
        // variable above is intended to help us avoid the issue where the size
        // is specified.
        let block_length = if block_type != BlockType::GroupEnd {
            ase.read_exact(&mut buf_u32)?;
            let block_length = u32::from_be_bytes(buf_u32);
            safe_to_skip = false;
            block_length
        } else {
            safe_to_skip = true;
            skipped = 0;

            0
        };

        let mut block = vec![0; block_length as usize];
        ase.read_exact(&mut block)?;

        //parse block data and add it appropriate vec
        match block_type {
            BlockType::GroupStart => {
                let block = Group::parse(&block)?;
<<<<<<< HEAD
                if group_hold != types::GroupHold::Empty {
=======
                groups.push(block);

                // read the group end block
                ase.read_exact(&mut buf_u16)?;
                if BlockType::try_from(u16::from_be_bytes(buf_u16))? != BlockType::GroupEnd {
                    // group has no end, file is invalid
>>>>>>> aaca93c2
                    return Err(ASEError::Invalid(error::ConformationError::GroupEnd));
                }
                // if the parsed block has any sub-blocks then it has already been built
                // and only a group-end block may follow it. Otherwise we are free to
                // add colors as they appear until a group-end block is encountered.
                group_hold = if block.blocks.is_empty() {
                    types::GroupHold::HoldingBuilding
                } else {
                    blocks_to_read += 1;
                    types::GroupHold::HoldingBuilt
                };
                group_hold_value = block;
            }
            //read by the group end
            BlockType::GroupEnd => match group_hold {
                GroupHold::HoldingBuilding | GroupHold::HoldingBuilt => {
                    groups.push(group_hold_value.clone());
                    group_hold = GroupHold::Empty;
                }
                GroupHold::Empty => {
                    return Err(ASEError::Invalid(error::ConformationError::GroupEnd))
                }
            },
            BlockType::ColorEntry => {
                let block = ColorBlock::parse(&block)?;
                match group_hold {
                    types::GroupHold::HoldingBuilding => group_hold_value.blocks.push(block),
                    types::GroupHold::Empty => color_blocks.push(block),
                    types::GroupHold::HoldingBuilt => {
                        return Err(ASEError::Invalid(error::ConformationError::GroupEnd))
                    }
                }
            }
        };

        blocks_to_read -= 1;
    }

    // if we haven't saved the last group, even if no end was found, go ahead and add it.
    if group_hold == GroupHold::HoldingBuilding {
        groups.push(group_hold_value);
    }

    // if we received a built group, but it was terminated, it is an error.
    if group_hold == GroupHold::HoldingBuilt {
        return Err(ASEError::Invalid(error::ConformationError::GroupEnd));
    }

    Ok((groups, color_blocks))
}

#[cfg(test)]
mod tests {
    use crate::error::ConformationError;

    use super::*;

    #[test]
    fn it_writes_empty_args() {
        assert_eq!(
            create_ase(vec![], vec![]),
            vec![65, 83, 69, 70, 0, 1, 0, 0, 0, 0, 0, 0]
        )
    }

    #[test]
    fn it_writes_single_color() {
        let block = ColorBlock::new("name".to_owned(), ColorValue::Gray(0.5), ColorType::Normal);
        assert_eq!(
            create_ase(vec![], vec![block]),
            vec![
                65, 83, 69, 70, 0, 1, 0, 0, 0, 0, 0, 1, 0, 1, 0, 0, 0, 22, 0, 5, 0, 110, 0, 97, 0,
                109, 0, 101, 0, 0, 71, 114, 97, 121, 63, 0, 0, 0, 0, 2
            ]
        )
    }

    #[test]
    fn it_writes_group_color() {
        let group = Group::new(
            "group name".to_owned(),
            vec![
                ColorBlock::new(
                    "light grey".to_owned(),
                    ColorValue::Gray(0.5),
                    ColorType::Normal,
                ),
                ColorBlock::new(
                    "dark red".to_owned(),
                    ColorValue::Rgb(0.5, 0.3, 0.1),
                    ColorType::Normal,
                ),
            ],
        );
        assert_eq!(
            create_ase(vec![group], vec![]),
            vec![
                65, 83, 69, 70, 0, 1, 0, 0, 0, 0, 0, 1, 192, 1, 0, 0, 0, 108, 0, 11, 0, 103, 0,
                114, 0, 111, 0, 117, 0, 112, 0, 32, 0, 110, 0, 97, 0, 109, 0, 101, 0, 0, 0, 1, 0,
                0, 0, 34, 0, 11, 0, 108, 0, 105, 0, 103, 0, 104, 0, 116, 0, 32, 0, 103, 0, 114, 0,
                101, 0, 121, 0, 0, 71, 114, 97, 121, 63, 0, 0, 0, 0, 2, 0, 1, 0, 0, 0, 38, 0, 9, 0,
                100, 0, 97, 0, 114, 0, 107, 0, 32, 0, 114, 0, 101, 0, 100, 0, 0, 82, 71, 66, 32,
                63, 0, 0, 0, 62, 153, 153, 154, 61, 204, 204, 205, 0, 2, 192, 2
            ]
        )
    }

    #[test]
    fn it_writes_group_and_single_color() {
        let group = Group::new(
            "group name".to_owned(),
            vec![
                ColorBlock::new(
                    "light grey".to_owned(),
                    ColorValue::Gray(0.5),
                    ColorType::Normal,
                ),
                ColorBlock::new(
                    "dark red".to_owned(),
                    ColorValue::Rgb(0.5, 0.3, 0.1),
                    ColorType::Normal,
                ),
            ],
        );
        let block = ColorBlock::new("name".to_owned(), ColorValue::Gray(0.5), ColorType::Normal);
        assert_eq!(
            create_ase(vec![group], vec![block]),
            vec![
                65, 83, 69, 70, 0, 1, 0, 0, 0, 0, 0, 2, 192, 1, 0, 0, 0, 108, 0, 11, 0, 103, 0,
                114, 0, 111, 0, 117, 0, 112, 0, 32, 0, 110, 0, 97, 0, 109, 0, 101, 0, 0, 0, 1, 0,
                0, 0, 34, 0, 11, 0, 108, 0, 105, 0, 103, 0, 104, 0, 116, 0, 32, 0, 103, 0, 114, 0,
                101, 0, 121, 0, 0, 71, 114, 97, 121, 63, 0, 0, 0, 0, 2, 0, 1, 0, 0, 0, 38, 0, 9, 0,
                100, 0, 97, 0, 114, 0, 107, 0, 32, 0, 114, 0, 101, 0, 100, 0, 0, 82, 71, 66, 32,
                63, 0, 0, 0, 62, 153, 153, 154, 61, 204, 204, 205, 0, 2, 192, 2, 0, 1, 0, 0, 0, 22,
                0, 5, 0, 110, 0, 97, 0, 109, 0, 101, 0, 0, 71, 114, 97, 121, 63, 0, 0, 0, 0, 2
            ]
        )
    }

    #[test]
    fn it_reads_empty() {
        let res = read_ase(&*vec![65, 83, 69, 70, 0, 1, 0, 0, 0, 0, 0, 0]);
        assert!(res.is_ok());
        assert_eq!(res.unwrap(), (vec![], vec![]));
    }

    #[test]
    fn it_reads_single_color() {
        let block = ColorBlock::new("name".to_owned(), ColorValue::Gray(0.5), ColorType::Normal);
        let res = read_ase(&*create_ase(vec![], vec![block.clone()]));
        assert!(res.is_ok());
        let res = res.unwrap();
        assert_eq!(res, (vec![], vec![block]));
        assert_eq!(res.1.first().unwrap().name, "name".to_owned());
    }

    #[test]
    fn it_reads_group() {
        let group = Group::new(
            "group name".to_owned(),
            vec![
                ColorBlock::new(
                    "light grey".to_owned(),
                    ColorValue::Gray(0.5),
                    ColorType::Normal,
                ),
                ColorBlock::new(
                    "dark red".to_owned(),
                    ColorValue::Rgb(0.5, 0.3, 0.1),
                    ColorType::Normal,
                ),
            ],
        );
        let res = read_ase(&*create_ase(vec![group.clone()], vec![]));
        assert!(res.is_ok());
        let res = res.unwrap();
        assert_eq!(res, (vec![group], vec![]));
        assert_eq!(res.0.first().unwrap().name, "group name".to_owned());
    }

    #[test]
    fn it_reads_group_and_single_color() {
        let group = Group::new(
            "group name".to_owned(),
            vec![
                ColorBlock::new(
                    "light grey".to_owned(),
                    ColorValue::Gray(0.5),
                    ColorType::Normal,
                ),
                ColorBlock::new(
                    "dark red".to_owned(),
                    ColorValue::Rgb(0.5, 0.3, 0.1),
                    ColorType::Normal,
                ),
            ],
        );
        let block = ColorBlock::new("name".to_owned(), ColorValue::Gray(0.5), ColorType::Normal);
        let res = read_ase(&*create_ase(vec![group.clone()], vec![block.clone()]));
        assert!(res.is_ok());
        let res = res.unwrap();
        assert_eq!(res, (vec![group], vec![block]));
        assert_eq!(res.0.first().unwrap().name, "group name".to_owned());
        assert_eq!(res.1.first().unwrap().name, "name".to_owned());
    }

    #[test]
    fn it_returns_incorrect_block_type_error() {
        let input_bad_block_type = vec![
            65, 83, 69, 70, 0, 1, 0, 0, 0, 0, 0, 1, 0, 2, 0, 0, 0, 22, 0, 5, 0, 110, 0, 97, 0, 109,
            0, 101, 0, 0, 71, 114, 97, 121, 63, 0, 0, 0, 0, 2,
        ];
        let parser_result = read_ase(&*input_bad_block_type);
        assert!(
            parser_result.is_err(),
            "Parser result must be an error with an invalid block type."
        );
        assert!(
            matches!(parser_result.err(), Some(ASEError::BlockTypeError)),
            "Expected bad block type error"
        );
    }

    #[test]
    fn it_returns_incorrect_color_type_error() {
        let input_bad_color_type = vec![
            65, 83, 69, 70, 0, 1, 0, 0, 0, 0, 0, 1, 0, 1, 0, 0, 0, 22, 0, 5, 0, 110, 0, 97, 0, 109,
            0, 101, 0, 0, 71, 114, 97, 121, 63, 0, 0, 0, 0, 3,
        ];
        let parser_result = read_ase(&*input_bad_color_type);
        assert!(
            parser_result.is_err(),
            "Parser result must be an error with an invalid color type."
        );
        assert!(
            matches!(parser_result.err(), Some(ASEError::ColorTypeError)),
            "Expected bad color type error"
        );
    }

    #[test]
    fn it_returns_incorrect_color_format_error() {
        let input_bad_color_format = vec![
            65, 83, 69, 70, 0, 1, 0, 0, 0, 0, 0, 1, 0, 1, 0, 0, 0, 22, 0, 5, 0, 110, 0, 97, 0, 109,
            0, 101, 0, 0, 72, 114, 97, 121, 63, 0, 0, 0, 0, 3,
        ];
        let parser_result: Result<(Vec<Group>, Vec<ColorBlock>), ASEError> =
            read_ase(&*input_bad_color_format);
        assert!(
            parser_result.is_err(),
            "Parser result must be an error with an invalid color format."
        );
        assert!(
            matches!(parser_result.err(), Some(ASEError::ColorFormat)),
            "Expected bad color format error"
        );
    }

    #[test]
    fn it_returns_incorrect_signature_error() {
        let input_bad_signature = vec![65, 80, 69, 70, 1, 1, 0, 0, 0, 0, 0, 0];
        let parser_result = read_ase(&*input_bad_signature);
        assert!(
            parser_result.is_err(),
            "Parser result must be an error with an invalid signature."
        );
        assert!(
            matches!(
                parser_result.err(),
                Some(ASEError::Invalid(ConformationError::FileSignature))
            ),
            "Only ASEError::Invalid(error::ConformationError::FileSignature) should be returned"
        );
    }

    #[test]
    fn it_returns_incorrect_version_error() {
        let input_bad_file_version = vec![65, 83, 69, 70, 1, 1, 0, 0, 0, 0, 0, 0];
        let parser_result = read_ase(&*input_bad_file_version);
        assert!(
            parser_result.is_err(),
            "Parser result must be an error with an invalid file version."
        );
        assert!(
            matches!(
                parser_result.err(),
                Some(ASEError::Invalid(ConformationError::FileVersion))
            ),
            "Only ASEError::Invalid(error::ConformationError::FileVersion) should be returned"
        );
    }

    #[test]
    fn it_returns_incorrect_block_end_error() {
        let input_bad_group_end = vec![
            65, 83, 69, 70, 0, 1, 0, 0, 0, 0, 0, 2, 192, 1, 0, 0, 0, 108, 0, 11, 0, 103, 0, 114, 0,
            111, 0, 117, 0, 112, 0, 32, 0, 110, 0, 97, 0, 109, 0, 101, 0, 0, 0, 1, 0, 0, 0, 34, 0,
            11, 0, 108, 0, 105, 0, 103, 0, 104, 0, 116, 0, 32, 0, 103, 0, 114, 0, 101, 0, 121, 0,
            0, 71, 114, 97, 121, 63, 0, 0, 0, 0, 2, 0, 1, 0, 0, 0, 38, 0, 9, 0, 100, 0, 97, 0, 114,
            0, 107, 0, 32, 0, 114, 0, 101, 0, 100, 0, 0, 82, 71, 66, 32, 63, 0, 0, 0, 62, 153, 153,
            154, 61, 204, 204, 205, 0, 2, 0, 1, 0, 1, 0, 0, 0, 22, 0, 5, 0, 110, 0, 97, 0, 109, 0,
            101, 0, 0, 71, 114, 97, 121, 63, 0, 0, 0, 0, 2,
        ];
        let parser_result = read_ase(&*input_bad_group_end);
        assert!(
            parser_result.is_err(),
            "Parser result must be an error with an invalid group end."
        );
        assert!(
            matches!(
                parser_result.err(),
                Some(ASEError::Invalid(ConformationError::GroupEnd))
            ),
            "Only ASEError::Invalid(error::ConformationError::GroupEnd) should be returned"
        );
    }
}<|MERGE_RESOLUTION|>--- conflicted
+++ resolved
@@ -1,10 +1,6 @@
 #![deny(rustdoc::broken_intra_doc_links)]
 #![deny(unsafe_code)]
 #![doc = include_str!("../README.md")]
-<<<<<<< HEAD
-
-=======
->>>>>>> aaca93c2
 pub use error::{ASEError, ConformationError};
 use types::BlockType;
 use types::GroupHold;
@@ -128,16 +124,7 @@
         match block_type {
             BlockType::GroupStart => {
                 let block = Group::parse(&block)?;
-<<<<<<< HEAD
                 if group_hold != types::GroupHold::Empty {
-=======
-                groups.push(block);
-
-                // read the group end block
-                ase.read_exact(&mut buf_u16)?;
-                if BlockType::try_from(u16::from_be_bytes(buf_u16))? != BlockType::GroupEnd {
-                    // group has no end, file is invalid
->>>>>>> aaca93c2
                     return Err(ASEError::Invalid(error::ConformationError::GroupEnd));
                 }
                 // if the parsed block has any sub-blocks then it has already been built
